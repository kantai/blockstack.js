#!/usr/bin/env python
# -*- coding: utf-8 -*-
"""
    Blockstore-client
    ~~~~~
    copyright: (c) 2014-2015 by Halfmoon Labs, Inc.
    copyright: (c) 2016 by Blockstack.org

    This file is part of Blockstore-client.

    Blockstore-client is free software: you can redistribute it and/or modify
    it under the terms of the GNU General Public License as published by
    the Free Software Foundation, either version 3 of the License, or
    (at your option) any later version.

    Blockstore-client is distributed in the hope that it will be useful,
    but WITHOUT ANY WARRANTY; without even the implied warranty of
    MERCHANTABILITY or FITNESS FOR A PARTICULAR PURPOSE.  See the
    GNU General Public License for more details.
    You should have received a copy of the GNU General Public License
    along with Blockstore-client.  If not, see <http://www.gnu.org/licenses/>.
"""

import os
import sys

# Hack around absolute paths
current_dir = os.path.abspath(os.path.dirname(__file__))
parent_dir = os.path.abspath(current_dir + "/../")

sys.path.insert(0, parent_dir)

<<<<<<< HEAD
from blockstore_client import config, client, schemas, parsing, user
from blockstore_client import storage, drivers
from blockstore_client.utils import pretty_dump, print_result

log = config.log


def get_sorted_commands():
    """ when adding new commands to the parser, use this function to
        check the correct sorted order
    """

    command_list = ['getinfo', 'ping', 'preorder', 'register', 'update',
                    'transfer', 'renew', 'name_import', 'namespace_preorder',
                    'namespace_ready', 'namespace_reveal', 'put_mutable',
                    'put_immutable', 'get_mutable', 'get_immutable',
                    'get_name_cost', 'get_namespace_cost', 'get_nameops_at',
                    'get_name_blockchain_record', 'get_namespace_blockchain_record',
                    'get_name_record', 'lookup',
                    'get_all_names', 'get_names_in_namespace', 'get_consensus_at',
                    'snv_lookup', 'get_names_owned_by_address',
                    'preorder_tx', 'preorder_subsidized',
                    'register_tx', 'register_subsidized',
                    'update_tx', 'update_subsidized',
                    'transfer_tx', 'transfer_subsidized',
                    'revoke_tx', 'revoke_subsidized',
                    'renew_tx', 'renew_subsidized']

    for cmd in sorted(command_list):
        print cmd


def run_cli():
    """ run cli
    """

    conf = config.get_config()
    if conf is None:
        log.error("Failed to load config")
        sys.exit(1)

    parser = argparse.ArgumentParser(
      description='Blockstore Cli version {}'.format(config.VERSION))

    parser.add_argument(
      '--blockstored-server',
      help="""the hostname/IP of server (default: {})""".format(config.BLOCKSTORED_SERVER))

    parser.add_argument(
      '--blockstored-port', type=int,
      help="""the server port to connect to (default: {})""".format(config.BLOCKSTORED_PORT))

    parser.add_argument(
      '--txid', type=str,
      help="tx hash of a partially-failed storage operation")

    subparsers = parser.add_subparsers(
      dest='action',
      help='the action to be taken')

    # ------------------------------------
    # start commands

    subparser = subparsers.add_parser(
      'delete_immutable',
      help='<name> <hash> <privatekey> | Delete immutable data from the storage providers.')
    subparser.add_argument(
      'name', type=str,
      help='the name of the user')
    subparser.add_argument(
      'hash', type=str,
      help='the hash of the data')
    subparser.add_argument(
      'privatekey', type=str,
      help='the privatekey of the user')

    # ------------------------------------
    subparser = subparsers.add_parser(
      'delete_mutable',
      help='<name> <data_id> <privatekey> | Delete mutable data from the storage providers.')
    subparser.add_argument(
      'name', type=str,
      help='the name of the user')
    subparser.add_argument(
      'data_id', type=str,
      help='the unchanging identifier for this data')
    subparser.add_argument(
      'privatekey', type=str,
      help='the privatekey of the user')

    # ------------------------------------
    subparser = subparsers.add_parser(
      'get_all_names',
      help='[offset] [count] | get all names that exist')
    subparser.add_argument(
      'offset', nargs='?',
      help='The offset into the list at which to start reading')
    subparser.add_argument(
      'count', nargs='?',
      help='The maximum number of names to return')

    # ------------------------------------
    subparser = subparsers.add_parser(
      'get_consensus_at',
      help='<block ID> | get the consensus hash at a particular block')
    subparser.add_argument(
      'block_id', type=int,
      help='The block ID.')

    # ------------------------------------
    subparser = subparsers.add_parser(
      'get_immutable',
      help='<name> <hash> | get immutable data from storage')
    subparser.add_argument(
      'name', type=str,
      help='the name of the user')
    subparser.add_argument(
      'hash', type=str,
      help='the hash of the data')

    # ------------------------------------
    subparser = subparsers.add_parser(
      'get_mutable',
      help='<name> <data_id> | get mutable data from storage')
    subparser.add_argument(
      'name', type=str,
      help='the name associated with the data')
    subparser.add_argument(
      'data_id', type=str,
      help='the unchanging identifier for this data')

    # ------------------------------------
    subparser = subparsers.add_parser(
      'get_name_cost',
      help="<name> | get the cost of a name")
    subparser.add_argument(
      'name', type=str,
      help="The fully-qualified name to check")

    # ------------------------------------
    subparser = subparsers.add_parser(
      'get_names_in_namespace',
      help='<namespace ID> [offset] [count] | get all names in a particular namespace')
    subparser.add_argument(
      'namespace_id', type=str,
      help='The namespace to search')
    subparser.add_argument(
      'offset', nargs='?',
      help='The offset into the list at which to start reading')
    subparser.add_argument(
      'count', nargs='?',
      help='The maximum number of names to return')

    # ------------------------------------
    subparser = subparsers.add_parser(
      'get_names_owned_by_address',
      help='<address> | get all names owned by an address')
    subparser.add_argument(
      'address', type=str,
      help='The address to query')

    # ------------------------------------
    subparser = subparsers.add_parser(
      'get_namespace_cost',
      help="<namespace_id> | get the cost of a namespace")
    subparser.add_argument(
      'namespace_id', type=str,
      help="The namespace ID to check")

    # ------------------------------------
    subparser = subparsers.add_parser(
      'get_name_record',
      help='<name> | get the off-blockchain record for a given name')
    subparser.add_argument(
      'name', type=str,
      help='the name to look up')

    # ------------------------------------
    subparser = subparsers.add_parser(
      'getinfo',
      help='get basic info from the blockstored server')

    # ------------------------------------
    subparser = subparsers.add_parser(
      'get_name_blockchain_record',
      help='<name> | get the blockchain-hosted information for a particular name')
    subparser.add_argument(
      'name', type=str,
      help='the name to query')

    # ------------------------------------
    subparser = subparsers.add_parser(
      'get_namespace_blockchain_record',
      help='<namespace_id> | get the blockchain-hosted information for a particular namespace')
    subparser.add_argument(
      'namespace_id', type=str,
      help='the namespace to look up')

    # ------------------------------------
    subparser = subparsers.add_parser(
      'lookup',
      help='<name> | get name record for a particular name')
    subparser.add_argument(
      'name', type=str,
      help='the name to look up')

    # ------------------------------------
    subparser = subparsers.add_parser(
      'snv_lookup',
      help='<name> <block_id> <trust_anchor> | Use a trusted anchor (a known-good newer serial number, txid, or consensus hash) to verify an untrusted name\'s ownership at a particular block')
    subparser.add_argument(
      'name', type=str,
      help='a name you want to verify')
    subparser.add_argument(
      'block_id', type=str,
      help='the block number containing the unverified preorder or transfer transaction')
    subparser.add_argument(
      'trust_anchor', type=str,
      help='a subsequent known-good serial number, txid, or consensus hash')

    # ------------------------------------
    subparser = subparsers.add_parser(
      'get_nameops_at',
      help='<block_id> | Look up all name operations that occurred at a block')
    subparser.add_argument(
      'block_id', type=int,
      help='the block ID in the desired point in the past')

    # ------------------------------------
    subparser = subparsers.add_parser(
      'name_import',
      help='import a name into a revealed namespace')
    subparser.add_argument(
      'name', type=str,
      help='the name that you want to import')
    subparser.add_argument(
      'address', type=str,
      help='the new owner\'s Bitcoin address')
    subparser.add_argument(
      'hash', type=str,
      help='hash of the storage index to associate with the name')
    subparser.add_argument(
      'privatekey', type=str,
      help='the private key of the namespace revealer\'s address')

    # ------------------------------------
    subparser = subparsers.add_parser(
      'namespace_preorder',
      help='preorder a namespace and claim the name')
    subparser.add_argument(
      'namespace_id', type=str,
      help='the human-readable namespace identifier')
    subparser.add_argument(
      'privatekey', type=str,
      help='the privatekey of the namespace creator')
    subparser.add_argument(
      'address', type=str, nargs='?',
      help='[OPTIONAL] the address of private key that will import names into this namespace (should be different from the private key given here).  \
      If not given, a new private key will be generated.  The private key must be used to sign name_import requests, and the address must be submitted on namespace_reveal')

    # ------------------------------------
    subparser = subparsers.add_parser(
      'namespace_reveal',
      help='define a namespace\'s parameters once preorder succeeds')
    subparser.add_argument(
      'namespace_id', type=str,
      help='the human-readable namespace identifier')
    subparser.add_argument(
      'addr', type=str,
      help='the address that will import names into the namespace, and open it for registration')
    subparser.add_argument(
      'lifetime', type=int,
      help='the number of blocks for which a name will be valid (any value less than zero means "forever")')
    subparser.add_argument(
      'coeff', type=int,
      help='constant cost multipler for names (in range [0, 256))')
    subparser.add_argument(
      'base', type=int,
      help='base cost for names (in range [0, 256))')
    subparser.add_argument(
      'bucket_exponents', type=str,
      help='per-name-length cost exponents (CSV string of 16 values in range [0, 16))')
    subparser.add_argument(
      'nonalpha_discount', type=int,
      help='non-alpha discount multipler (in range [0, 16))')
    subparser.add_argument(
      'no_vowel_discount', type=int,
      help='no-vowel discount multipler (in range [0, 16))')
    subparser.add_argument(
      'privatekey', type=str,
      help='the privatekey of the namespace creator (from namespace_preorder)')

    # ------------------------------------
    subparser = subparsers.add_parser(
      'namespace_ready',
      help='open namespace for registrations')
    subparser.add_argument(
      'namespace_id', type=str,
      help='the human-readable namespace identifier')
    subparser.add_argument(
      'privatekey', type=str,
      help='the privatekey of the namespace creator')

    # ------------------------------------
    subparser = subparsers.add_parser(
      'ping',
      help='check if the blockstored server is up')

    # ------------------------------------
    subparser = subparsers.add_parser(
      'preorder',
      help='<name> <privatekey> | preorder a name')
    subparser.add_argument(
      'name', type=str,
      help='the name that you want to preorder')
    subparser.add_argument(
      'privatekey', type=str,
      help='the private key of the Bitcoin account to pay for the name')
    subparser.add_argument(
      'address', type=str, nargs='?',
      help='[OPTIONAL] the address that will own the name (should be different from the address of the private key given here). \
      If not given, a new private key will be generated, and its address must be submitted upon register.')

    # ------------------------------------
    subparser = subparsers.add_parser(
      'preorder_tx',
      help='<name> <privatekey> [address] | create an unsigned serialized transaction that will preorder a name.')
    subparser.add_argument(
      'name', type=str,
      help='the name that you want to preorder')
    subparser.add_argument(
      'privatekey', type=str,
      help='the private key of the Bitcoin account to pay for the name and register it')
    subparser.add_argument(
      'address', type=str, nargs='?',
      help='[OPTIONAL] the address that will own the name (should be different from the address of the private key given here). \
      If not given, a new private key will be generated, and its address must be submitted upon register.')

    # ------------------------------------
    subparser = subparsers.add_parser(
      'preorder_subsidized',
      help='<name> <public_key> <address> <subsidy_key> | create an "anyone-can-pay" transaction to preorder a name, subsidized with a separate key.  The client must sign the <public_key>\'s address input separately to complete the transaction.')
    subparser.add_argument(
      'name', type=str,
      help='the name that you want to preorder')
    subparser.add_argument(
      'public_key', type=str,
      help='the client\'s public key, whose private counterpart will sign the subsidized transaction.')
    subparser.add_argument(
      'address', type=str,
      help='The address that will own the name (should be different from the address of the public key given here). \
      If not given, a new private key will be generated, and its address must be submitted upon register.')
    subparser.add_argument(
      'subsidy_key', type=str,
      help='the private key of the Bitcoin account to pay for the name')

    # ------------------------------------
    subparser = subparsers.add_parser(
      'put_immutable',
      help='store immutable data into storage')
    subparser.add_argument(
      'name', type=str,
      help='the name that owns this data')
    subparser.add_argument(
      'data', type=str,
      help='the data to store')
    subparser.add_argument(
      'privatekey', type=str,
      help='the private key associated with the name')

    # ------------------------------------
    put_mutable_parser = subparsers.add_parser(
      'put_mutable',
      help='<name> <data_id> <data> <privatekey> [<nonce>] | Store mutable data into the storage providers, creating it if it does not exist.')
    put_mutable_parser.add_argument(
      'name', type=str,
      help='the name that owns this data')
    put_mutable_parser.add_argument(
      'data_id', type=str,
      help='the unchanging identifier for this data')
    put_mutable_parser.add_argument(
      'data', type=str,
      help='the data to store')
    put_mutable_parser.add_argument(
      'privatekey', type=str,
      help='the private key assocated with the name')

    # ------------------------------------
    subparser = subparsers.add_parser(
      'register',
      help='<name> <privatekey> <addr> | register/claim a name')
    subparser.add_argument(
      'name', type=str,
      help='the name that you want to register/claim')
    subparser.add_argument(
      'privatekey', type=str,
      help='the private key used to preorder the name')
    subparser.add_argument(
      'addr', type=str,
      help='the address that will own the name (given in the preorder)')

    # ------------------------------------
    subparser = subparsers.add_parser(
      'register_tx',
      help='<name> <privatekey> <addr> | Generate an unsigned transaction to register/claim a name')
    subparser.add_argument(
      'name', type=str,
      help='the name that you want to register/claim')
    subparser.add_argument(
      'privatekey', type=str,
      help='the private key used to preorder the name')
    subparser.add_argument(
      'addr', type=str,
      help='the address that will own the name (given in the preorder)')

    # ------------------------------------
    subparser = subparsers.add_parser(
      'register_subsidized',
      help='<name> <public_key> <addr> <subsidy_key> | create an "anyone-can-pay" transaction to register/claim a name, subsidized by a separate key.  The client must sign the <public_key>\'s address inputs before broadcasting it.')
    subparser.add_argument(
      'name', type=str,
      help='the name that you want to register/claim')
    subparser.add_argument(
      'public_key', type=str,
      help='the private key used to preorder the name')
    subparser.add_argument(
      'addr', type=str,
      help='the address that will own the name (given in the preorder)')
    subparser.add_argument(
      'subsidy_key', type=str,
      help='the private key used to pay for this transaction')

    # ------------------------------------
    subparser = subparsers.add_parser(
      'renew',
      help='<name> <privatekey> | renew a name')
    subparser.add_argument(
      'name', type=str,
      help='the name that you want to renew')
    subparser.add_argument(
      'privatekey', type=str,
      help='the privatekey of the owner Bitcoin address')

    # ------------------------------------
    subparser = subparsers.add_parser(
      'renew_tx',
      help='<name> <privatekey> | create an unsigned transaction to renew a name')
    subparser.add_argument(
      'name', type=str,
      help='the name that you want to renew')
    subparser.add_argument(
      'privatekey', type=str,
      help='the privatekey of the owner Bitcoin address')

    # ------------------------------------
    subparser = subparsers.add_parser(
      'renew_subsidized',
      help='<name> <public_key> <subsidy_key> | create an "anyone-can-pay" transaction to renew a name, subsidized by a separate key.  The client must sign the <public_key>\'s address inputs before broadcasting it.')
    subparser.add_argument(
      'name', type=str,
      help='the name that you want to renew')
    subparser.add_argument(
      'public_key', type=str,
      help='the public key of the owner')
    subparser.add_argument(
      'subsidy_key', type=str,
      help='the key to subsidize the transaction')

    # ------------------------------------
    subparser = subparsers.add_parser(
      'revoke',
      help='<name> <privatekey> | revoke a name and its data')
    subparser.add_argument(
      'name', type=str,
      help='the name that you want to revoke')
    subparser.add_argument(
      'privatekey', type=str,
      help='the privatekey of the owner Bitcoin address')

    # ------------------------------------
    subparser = subparsers.add_parser(
      'revoke_tx',
      help='<name> <privatekey> | generate an unsigned transaction to revoke a name and its data')
    subparser.add_argument(
      'name', type=str,
      help='the name that you want to revoke')
    subparser.add_argument(
      'privatekey', type=str,
      help='the privatekey of the owner Bitcoin address')

    # ------------------------------------
    subparser = subparsers.add_parser(
      'revoke_subsidized',
      help='<name> <public_key> <subsidy_key> | create an "anyone-can-pay" transaction to revoke a name and its data, subsidized by a separate key.  The client must sign the <public_key>\'s address inputs before broadcasting it.')
    subparser.add_argument(
      'name', type=str,
      help='the name that you want to revoke')
    subparser.add_argument(
      'public_key', type=str,
      help='the public key of the owner Bitcoin address')
    subparser.add_argument(
      'subsidy_key', type=str,
      help='the key to subsidize the transaction')

    # ------------------------------------
    subparser = subparsers.add_parser(
      'transfer',
      help='<name> <address> <keepdata> <privatekey> | transfer a name')
    subparser.add_argument(
      'name', type=str,
      help='the name that you want to register/claim')
    subparser.add_argument(
      'address', type=str,
      help='the new owner Bitcoin address')
    subparser.add_argument(
      'keepdata', type=str,
      help='whether or not the storage index should remain associated with the name [true|false]')
    subparser.add_argument(
      'privatekey', type=str,
      help='the privatekey of the owner Bitcoin address')

    # ------------------------------------
    subparser = subparsers.add_parser(
      'transfer_tx',
      help='<name> <address> <keepdata> <privatekey> | create an unsigned transaction that will transfer a name')
    subparser.add_argument(
      'name', type=str,
      help='the name that you want to register/claim')
    subparser.add_argument(
      'address', type=str,
      help='the new owner Bitcoin address')
    subparser.add_argument(
      'keepdata', type=str,
      help='whether or not the storage index should remain associated with the name [true|false]')
    subparser.add_argument(
      'privatekey', type=str,
      help='the privatekey of the owner Bitcoin address')

    # ------------------------------------
    subparser = subparsers.add_parser(
      'transfer_subsidized',
      help='<name> <address> <keepdata> <public_key> <subsidy_key> | create an "anyone-can-pay" transaction that will transfer a name, subsidized by a separate key.  The client must sign the <public_key>\s address inputs before broadcasting it.')
    subparser.add_argument(
      'name', type=str,
      help='the name that you want to register/claim')
    subparser.add_argument(
      'address', type=str,
      help='the new owner Bitcoin address')
    subparser.add_argument(
      'keepdata', type=str,
      help='whether or not the storage index should remain associated with the name [true|false]')
    subparser.add_argument(
      'public_key', type=str,
      help='the public key of the owner Bitcoin address')
    subparser.add_argument(
      'subsidy_key', type=str,
      help='the key to subsidize the transaction.')

    # ------------------------------------
    subparser = subparsers.add_parser(
      'update',
      help='<name> <record_json> <private_key> [txid] | update and store a name record')
    subparser.add_argument(
      'name', type=str,
      help='the name that you want to update')
    subparser.add_argument(
      'record_json', type=str,
      help='the JSON-encoded user record to associate with the name')
    subparser.add_argument(
      'privatekey', type=str,
      help='the privatekey of the owner Bitcoin address')
    subparser.add_argument(
      'txid', type=str, nargs='?',
      help='[OPTIONAL] the transaction ID of the previously-attempted, partially-successful update')

    # ------------------------------------
    subparser = subparsers.add_parser(
      'update_tx',
      help='<name> <record_json> <private_key> [txid] | generate an unsigned transaction to update and store a name record')
    subparser.add_argument(
      'name', type=str,
      help='the name that you want to update')
    subparser.add_argument(
      'record_json', type=str,
      help='the JSON-encoded user record to associate with the name')
    subparser.add_argument(
      'privatekey', type=str,
      help='the privatekey of the owner Bitcoin address')
    subparser.add_argument(
      'txid', type=str, nargs='?',
      help='[OPTIONAL] the transaction ID of the previously-attempted, partially-successful update')

    # ------------------------------------
    subparser = subparsers.add_parser(
      'update_subsidized',
      help='<name> <record_json> <public_key> <subsidy_key> [txid] | generate an "anyone-can-pay" transaction to update and store a name record, subsidized by a separate key.  The client will need to sign the <public_key>\'s address inputs before broadcasting it.')
    subparser.add_argument(
      'name', type=str,
      help='the name that you want to update')
    subparser.add_argument(
      'record_json', type=str,
      help='the JSON-encoded user record to associate with the name')
    subparser.add_argument(
      'public_key', type=str,
      help='the public key of the owner Bitcoin address')
    subparser.add_argument(
      'subsidy_key', type=str,
      help='the key to subsidize the transaction')
    subparser.add_argument(
      'txid', type=str, nargs='?',
      help='[OPTIONAL] the transaction ID of the previously-attempted, partially-successful update')


    # Print default help message, if no argument is given
    if len(sys.argv) == 1:
        parser.print_help()
        sys.exit(1)

    args, unknown_args = parser.parse_known_args()
    result = {}

    blockstore_server = args.blockstored_server
    blockstore_port = args.blockstored_port

    if blockstore_server is None:
        blockstore_server = config.BLOCKSTORED_SERVER

    if blockstore_port is None:
        blockstore_port = config.BLOCKSTORED_PORT

    proxy = client.session(conf=conf, server_host=blockstore_server, server_port=blockstore_port )

    if args.action == 'getinfo':
        result = client.getinfo()

    elif args.action == 'ping':
        result = client.ping()

    elif args.action == 'preorder':

        register_addr = None
        if args.address is not None:
            register_addr = str(args.address)

        result = client.preorder(str(args.name), str(args.privatekey), register_addr=register_addr )

    elif args.action == 'preorder_tx':

        register_addr = None
        if args.address is not None:
            register_addr = str(args.address)

        result = client.preorder(str(args.name), str(args.privatekey), register_addr=register_addr, tx_only=True )

    elif args.action == 'preorder_subsidized':

        result = client.preorder_subsidized( str(args.name), str(args.public_key), str(args.address), str(args.subsidy_key) )

    elif args.action == 'register':
        result = client.register(str(args.name), str(args.privatekey), str(args.addr))

    elif args.action == 'register_tx':
        result = client.register(str(args.name), str(args.privatekey), str(args.addr), tx_only=True )

    elif args.action == 'register_subsidized':
        result = client.register_subsidized(str(args.name), str(args.privatekey), str(args.addr), str(args.subsidy_key) )

    elif args.action == 'update':

        txid = None
        if args.txid is not None:
            txid = str(args.txid)

        result = client.update(str(args.name),
                               str(args.record_json),
                               str(args.privatekey),
                               txid=txid)


    elif args.action == 'update_tx':

        txid = None
        if args.txid is not None:
            txid = str(args.txid)

        result = client.update(str(args.name),
                               str(args.record_json),
                               str(args.privatekey),
                               txid=txid, tx_only=True)


    elif args.action == 'update_subsidized':

        txid = None
        if args.txid is not None:
            txid = str(args.txid)

        result = client.update_subsidized(str(args.name),
                                          str(args.record_json),
                                          str(args.public_key),
                                          str(args.subsidy_key),
                                          txid=txid)

    elif args.action == 'transfer':
        keepdata = False
        if args.keepdata.lower() not in ["true", "false"]:
            print >> sys.stderr, "Pass 'true' or 'false' for keepdata"
            sys.exit(1)

        if args.keepdata.lower() == "true":
            keepdata = True

        result = client.transfer(str(args.name),
                                 str(args.address),
                                 keepdata,
                                 str(args.privatekey))


    elif args.action == 'transfer_tx':
        keepdata = False
        if args.keepdata.lower() not in ["true", "false"]:
            print >> sys.stderr, "Pass 'true' or 'false' for keepdata"
            sys.exit(1)

        if args.keepdata.lower() == "true":
            keepdata = True

        result = client.transfer(str(args.name),
                                 str(args.address),
                                 keepdata,
                                 str(args.privatekey),
                                 tx_only=True)


    elif args.action == 'transfer_subsidized':
        keepdata = False
        if args.keepdata.lower() not in ["true", "false"]:
            print >> sys.stderr, "Pass 'true' or 'false' for keepdata"
            sys.exit(1)

        if args.keepdata.lower() == "true":
            keepdata = True

        result = client.transfer_subsidized(str(args.name),
                                            str(args.address),
                                            keepdata,
                                            str(args.public_key),
                                            str(args.subsidy_key))

    elif args.action == 'renew':
        result = client.renew(str(args.name), str(args.privatekey))

    elif args.action == 'renew_tx':
        result = client.renew(str(args.name), str(args.privatekey), tx_only=True)

    elif args.action == 'renew_subsidized':
        result = client.renew_subsidized(str(args.name), str(args.public_key), str(args.subsidy_key))

    elif args.action == 'revoke':
        result = client.revoke(str(args.name), str(args.privatekey))

    elif args.action == 'revoke_tx':
        result = client.revoke(str(args.name), str(args.privatekey), tx_only=True)

    elif args.action == 'revoke_subsidized':
        result = client.revoke_subsidized(str(args.name), str(args.public_key), str(args.subsidy_key))

    elif args.action == 'name_import':
        result = client.name_import(str(args.name), str(args.address), str(args.hash), str(args.privatekey))

    elif args.action == 'namespace_preorder':

        reveal_addr = None
        if args.address is not None:
            reveal_addr = str(args.address)

        result = client.namespace_preorder(str(args.namespace_id),
                                           str(args.privatekey),
                                           reveal_addr=reveal_addr)


    elif args.action == 'namespace_reveal':
        bucket_exponents = args.bucket_exponents.split(',')
        if len(bucket_exponents) != 16:
            raise Exception("bucket_exponents must be a 16-value CSV of integers")

        for i in xrange(0, len(bucket_exponents)):
            try:
                bucket_exponents[i] = int(bucket_exponents[i])
            except:
                raise Exception("bucket_exponents must contain integers in range [0, 16)")

        lifetime = int(args.lifetime)
        if lifetime < 0:
            lifetime = 0xffffffff       # means "infinite" to blockstore

        result = client.namespace_reveal(str(args.namespace_id),
                                         str(args.addr),
                                         lifetime,
                                         int(args.coeff),
                                         int(args.base),
                                         bucket_exponents,
                                         int(args.nonalpha_discount),
                                         int(args.no_vowel_discount),
                                         str(args.privatekey))

    elif args.action == 'namespace_ready':
        result = client.namespace_ready(str(args.namespace_id),
                                        str(args.privatekey))

    elif args.action == 'put_mutable':
        result = client.put_mutable(str(args.name),
                                    str(args.data_id),
                                    str(args.data),
                                    str(args.privatekey))

    elif args.action == 'put_immutable':
        result = client.put_immutable(str(args.name),
                                      str(args.data),
                                      str(args.privatekey),
                                      conf=conf)

    elif args.action == 'get_mutable':
        result = client.get_mutable(str(args.name), str(args.data_id), conf=conf)

    elif args.action == 'get_immutable':
        result = client.get_immutable(str(args.name), str(args.hash))

    elif args.action == 'delete_immutable':
        result = client.delete_immutable(str(args.name), str(args.hash), str(args.privatekey))

    elif args.action == 'delete_mutable':
        result = client.delete_mutable(str(args.name), str(args.data_id), str(args.privatekey))

    elif args.action == 'get_name_blockchain_record':
        result = client.get_name_blockchain_record(str(args.name))
        
    elif args.action == 'get_namespace_blockchain_record':
        result = client.get_namespace_blockchain_record(str(args.namespace_id))

    elif args.action == 'lookup':
        result = client.lookup( str(args.name) )

    elif args.action == 'snv_lookup':
        result = client.snv_lookup(str(args.name), str(args.block_id), str(args.trust_anchor) )

    elif args.action == 'get_name_record':
        result = client.get_name_record( str(args.name) )
       
    elif args.action == 'get_zone_file':
        result = client.get_zone_file( str(args.name) )

    elif args.action == 'get_name_cost':
        result = client.get_name_cost(str(args.name))

    elif args.action == 'get_names_owned_by_address':
        result = client.get_names_owned_by_address(str(args.address))

    elif args.action == 'get_namespace_cost':
        result = client.get_namespace_cost(str(args.namespace_id))

    elif args.action == 'get_all_names':
        offset = None
        count = None

        if args.offset is not None:
            offset = int(args.offset)

        if args.count is not None:
            count = int(args.count)

        result = client.get_all_names( offset, count )

    elif args.action == 'get_names_in_namespace':
        offset = None
        count = None

        if args.offset is not None:
            offset = int(args.offset)

        if args.count is not None:
            count = int(args.count)

        result = client.get_names_in_namespace( str(args.namespace_id), offset, count )

    elif args.action == 'get_consensus_at':
        result = client.get_consensus_at( int(args.block_id) )

    elif args.action == 'get_nameops_at':
        result = client.get_nameops_at( int(args.block_id) )

    print_result(result)
=======
from blockstore_client.blockstore_cli import run_cli
>>>>>>> f4971430

if __name__ == '__main__':

    run_cli()<|MERGE_RESOLUTION|>--- conflicted
+++ resolved
@@ -30,902 +30,7 @@
 
 sys.path.insert(0, parent_dir)
 
-<<<<<<< HEAD
-from blockstore_client import config, client, schemas, parsing, user
-from blockstore_client import storage, drivers
-from blockstore_client.utils import pretty_dump, print_result
-
-log = config.log
-
-
-def get_sorted_commands():
-    """ when adding new commands to the parser, use this function to
-        check the correct sorted order
-    """
-
-    command_list = ['getinfo', 'ping', 'preorder', 'register', 'update',
-                    'transfer', 'renew', 'name_import', 'namespace_preorder',
-                    'namespace_ready', 'namespace_reveal', 'put_mutable',
-                    'put_immutable', 'get_mutable', 'get_immutable',
-                    'get_name_cost', 'get_namespace_cost', 'get_nameops_at',
-                    'get_name_blockchain_record', 'get_namespace_blockchain_record',
-                    'get_name_record', 'lookup',
-                    'get_all_names', 'get_names_in_namespace', 'get_consensus_at',
-                    'snv_lookup', 'get_names_owned_by_address',
-                    'preorder_tx', 'preorder_subsidized',
-                    'register_tx', 'register_subsidized',
-                    'update_tx', 'update_subsidized',
-                    'transfer_tx', 'transfer_subsidized',
-                    'revoke_tx', 'revoke_subsidized',
-                    'renew_tx', 'renew_subsidized']
-
-    for cmd in sorted(command_list):
-        print cmd
-
-
-def run_cli():
-    """ run cli
-    """
-
-    conf = config.get_config()
-    if conf is None:
-        log.error("Failed to load config")
-        sys.exit(1)
-
-    parser = argparse.ArgumentParser(
-      description='Blockstore Cli version {}'.format(config.VERSION))
-
-    parser.add_argument(
-      '--blockstored-server',
-      help="""the hostname/IP of server (default: {})""".format(config.BLOCKSTORED_SERVER))
-
-    parser.add_argument(
-      '--blockstored-port', type=int,
-      help="""the server port to connect to (default: {})""".format(config.BLOCKSTORED_PORT))
-
-    parser.add_argument(
-      '--txid', type=str,
-      help="tx hash of a partially-failed storage operation")
-
-    subparsers = parser.add_subparsers(
-      dest='action',
-      help='the action to be taken')
-
-    # ------------------------------------
-    # start commands
-
-    subparser = subparsers.add_parser(
-      'delete_immutable',
-      help='<name> <hash> <privatekey> | Delete immutable data from the storage providers.')
-    subparser.add_argument(
-      'name', type=str,
-      help='the name of the user')
-    subparser.add_argument(
-      'hash', type=str,
-      help='the hash of the data')
-    subparser.add_argument(
-      'privatekey', type=str,
-      help='the privatekey of the user')
-
-    # ------------------------------------
-    subparser = subparsers.add_parser(
-      'delete_mutable',
-      help='<name> <data_id> <privatekey> | Delete mutable data from the storage providers.')
-    subparser.add_argument(
-      'name', type=str,
-      help='the name of the user')
-    subparser.add_argument(
-      'data_id', type=str,
-      help='the unchanging identifier for this data')
-    subparser.add_argument(
-      'privatekey', type=str,
-      help='the privatekey of the user')
-
-    # ------------------------------------
-    subparser = subparsers.add_parser(
-      'get_all_names',
-      help='[offset] [count] | get all names that exist')
-    subparser.add_argument(
-      'offset', nargs='?',
-      help='The offset into the list at which to start reading')
-    subparser.add_argument(
-      'count', nargs='?',
-      help='The maximum number of names to return')
-
-    # ------------------------------------
-    subparser = subparsers.add_parser(
-      'get_consensus_at',
-      help='<block ID> | get the consensus hash at a particular block')
-    subparser.add_argument(
-      'block_id', type=int,
-      help='The block ID.')
-
-    # ------------------------------------
-    subparser = subparsers.add_parser(
-      'get_immutable',
-      help='<name> <hash> | get immutable data from storage')
-    subparser.add_argument(
-      'name', type=str,
-      help='the name of the user')
-    subparser.add_argument(
-      'hash', type=str,
-      help='the hash of the data')
-
-    # ------------------------------------
-    subparser = subparsers.add_parser(
-      'get_mutable',
-      help='<name> <data_id> | get mutable data from storage')
-    subparser.add_argument(
-      'name', type=str,
-      help='the name associated with the data')
-    subparser.add_argument(
-      'data_id', type=str,
-      help='the unchanging identifier for this data')
-
-    # ------------------------------------
-    subparser = subparsers.add_parser(
-      'get_name_cost',
-      help="<name> | get the cost of a name")
-    subparser.add_argument(
-      'name', type=str,
-      help="The fully-qualified name to check")
-
-    # ------------------------------------
-    subparser = subparsers.add_parser(
-      'get_names_in_namespace',
-      help='<namespace ID> [offset] [count] | get all names in a particular namespace')
-    subparser.add_argument(
-      'namespace_id', type=str,
-      help='The namespace to search')
-    subparser.add_argument(
-      'offset', nargs='?',
-      help='The offset into the list at which to start reading')
-    subparser.add_argument(
-      'count', nargs='?',
-      help='The maximum number of names to return')
-
-    # ------------------------------------
-    subparser = subparsers.add_parser(
-      'get_names_owned_by_address',
-      help='<address> | get all names owned by an address')
-    subparser.add_argument(
-      'address', type=str,
-      help='The address to query')
-
-    # ------------------------------------
-    subparser = subparsers.add_parser(
-      'get_namespace_cost',
-      help="<namespace_id> | get the cost of a namespace")
-    subparser.add_argument(
-      'namespace_id', type=str,
-      help="The namespace ID to check")
-
-    # ------------------------------------
-    subparser = subparsers.add_parser(
-      'get_name_record',
-      help='<name> | get the off-blockchain record for a given name')
-    subparser.add_argument(
-      'name', type=str,
-      help='the name to look up')
-
-    # ------------------------------------
-    subparser = subparsers.add_parser(
-      'getinfo',
-      help='get basic info from the blockstored server')
-
-    # ------------------------------------
-    subparser = subparsers.add_parser(
-      'get_name_blockchain_record',
-      help='<name> | get the blockchain-hosted information for a particular name')
-    subparser.add_argument(
-      'name', type=str,
-      help='the name to query')
-
-    # ------------------------------------
-    subparser = subparsers.add_parser(
-      'get_namespace_blockchain_record',
-      help='<namespace_id> | get the blockchain-hosted information for a particular namespace')
-    subparser.add_argument(
-      'namespace_id', type=str,
-      help='the namespace to look up')
-
-    # ------------------------------------
-    subparser = subparsers.add_parser(
-      'lookup',
-      help='<name> | get name record for a particular name')
-    subparser.add_argument(
-      'name', type=str,
-      help='the name to look up')
-
-    # ------------------------------------
-    subparser = subparsers.add_parser(
-      'snv_lookup',
-      help='<name> <block_id> <trust_anchor> | Use a trusted anchor (a known-good newer serial number, txid, or consensus hash) to verify an untrusted name\'s ownership at a particular block')
-    subparser.add_argument(
-      'name', type=str,
-      help='a name you want to verify')
-    subparser.add_argument(
-      'block_id', type=str,
-      help='the block number containing the unverified preorder or transfer transaction')
-    subparser.add_argument(
-      'trust_anchor', type=str,
-      help='a subsequent known-good serial number, txid, or consensus hash')
-
-    # ------------------------------------
-    subparser = subparsers.add_parser(
-      'get_nameops_at',
-      help='<block_id> | Look up all name operations that occurred at a block')
-    subparser.add_argument(
-      'block_id', type=int,
-      help='the block ID in the desired point in the past')
-
-    # ------------------------------------
-    subparser = subparsers.add_parser(
-      'name_import',
-      help='import a name into a revealed namespace')
-    subparser.add_argument(
-      'name', type=str,
-      help='the name that you want to import')
-    subparser.add_argument(
-      'address', type=str,
-      help='the new owner\'s Bitcoin address')
-    subparser.add_argument(
-      'hash', type=str,
-      help='hash of the storage index to associate with the name')
-    subparser.add_argument(
-      'privatekey', type=str,
-      help='the private key of the namespace revealer\'s address')
-
-    # ------------------------------------
-    subparser = subparsers.add_parser(
-      'namespace_preorder',
-      help='preorder a namespace and claim the name')
-    subparser.add_argument(
-      'namespace_id', type=str,
-      help='the human-readable namespace identifier')
-    subparser.add_argument(
-      'privatekey', type=str,
-      help='the privatekey of the namespace creator')
-    subparser.add_argument(
-      'address', type=str, nargs='?',
-      help='[OPTIONAL] the address of private key that will import names into this namespace (should be different from the private key given here).  \
-      If not given, a new private key will be generated.  The private key must be used to sign name_import requests, and the address must be submitted on namespace_reveal')
-
-    # ------------------------------------
-    subparser = subparsers.add_parser(
-      'namespace_reveal',
-      help='define a namespace\'s parameters once preorder succeeds')
-    subparser.add_argument(
-      'namespace_id', type=str,
-      help='the human-readable namespace identifier')
-    subparser.add_argument(
-      'addr', type=str,
-      help='the address that will import names into the namespace, and open it for registration')
-    subparser.add_argument(
-      'lifetime', type=int,
-      help='the number of blocks for which a name will be valid (any value less than zero means "forever")')
-    subparser.add_argument(
-      'coeff', type=int,
-      help='constant cost multipler for names (in range [0, 256))')
-    subparser.add_argument(
-      'base', type=int,
-      help='base cost for names (in range [0, 256))')
-    subparser.add_argument(
-      'bucket_exponents', type=str,
-      help='per-name-length cost exponents (CSV string of 16 values in range [0, 16))')
-    subparser.add_argument(
-      'nonalpha_discount', type=int,
-      help='non-alpha discount multipler (in range [0, 16))')
-    subparser.add_argument(
-      'no_vowel_discount', type=int,
-      help='no-vowel discount multipler (in range [0, 16))')
-    subparser.add_argument(
-      'privatekey', type=str,
-      help='the privatekey of the namespace creator (from namespace_preorder)')
-
-    # ------------------------------------
-    subparser = subparsers.add_parser(
-      'namespace_ready',
-      help='open namespace for registrations')
-    subparser.add_argument(
-      'namespace_id', type=str,
-      help='the human-readable namespace identifier')
-    subparser.add_argument(
-      'privatekey', type=str,
-      help='the privatekey of the namespace creator')
-
-    # ------------------------------------
-    subparser = subparsers.add_parser(
-      'ping',
-      help='check if the blockstored server is up')
-
-    # ------------------------------------
-    subparser = subparsers.add_parser(
-      'preorder',
-      help='<name> <privatekey> | preorder a name')
-    subparser.add_argument(
-      'name', type=str,
-      help='the name that you want to preorder')
-    subparser.add_argument(
-      'privatekey', type=str,
-      help='the private key of the Bitcoin account to pay for the name')
-    subparser.add_argument(
-      'address', type=str, nargs='?',
-      help='[OPTIONAL] the address that will own the name (should be different from the address of the private key given here). \
-      If not given, a new private key will be generated, and its address must be submitted upon register.')
-
-    # ------------------------------------
-    subparser = subparsers.add_parser(
-      'preorder_tx',
-      help='<name> <privatekey> [address] | create an unsigned serialized transaction that will preorder a name.')
-    subparser.add_argument(
-      'name', type=str,
-      help='the name that you want to preorder')
-    subparser.add_argument(
-      'privatekey', type=str,
-      help='the private key of the Bitcoin account to pay for the name and register it')
-    subparser.add_argument(
-      'address', type=str, nargs='?',
-      help='[OPTIONAL] the address that will own the name (should be different from the address of the private key given here). \
-      If not given, a new private key will be generated, and its address must be submitted upon register.')
-
-    # ------------------------------------
-    subparser = subparsers.add_parser(
-      'preorder_subsidized',
-      help='<name> <public_key> <address> <subsidy_key> | create an "anyone-can-pay" transaction to preorder a name, subsidized with a separate key.  The client must sign the <public_key>\'s address input separately to complete the transaction.')
-    subparser.add_argument(
-      'name', type=str,
-      help='the name that you want to preorder')
-    subparser.add_argument(
-      'public_key', type=str,
-      help='the client\'s public key, whose private counterpart will sign the subsidized transaction.')
-    subparser.add_argument(
-      'address', type=str,
-      help='The address that will own the name (should be different from the address of the public key given here). \
-      If not given, a new private key will be generated, and its address must be submitted upon register.')
-    subparser.add_argument(
-      'subsidy_key', type=str,
-      help='the private key of the Bitcoin account to pay for the name')
-
-    # ------------------------------------
-    subparser = subparsers.add_parser(
-      'put_immutable',
-      help='store immutable data into storage')
-    subparser.add_argument(
-      'name', type=str,
-      help='the name that owns this data')
-    subparser.add_argument(
-      'data', type=str,
-      help='the data to store')
-    subparser.add_argument(
-      'privatekey', type=str,
-      help='the private key associated with the name')
-
-    # ------------------------------------
-    put_mutable_parser = subparsers.add_parser(
-      'put_mutable',
-      help='<name> <data_id> <data> <privatekey> [<nonce>] | Store mutable data into the storage providers, creating it if it does not exist.')
-    put_mutable_parser.add_argument(
-      'name', type=str,
-      help='the name that owns this data')
-    put_mutable_parser.add_argument(
-      'data_id', type=str,
-      help='the unchanging identifier for this data')
-    put_mutable_parser.add_argument(
-      'data', type=str,
-      help='the data to store')
-    put_mutable_parser.add_argument(
-      'privatekey', type=str,
-      help='the private key assocated with the name')
-
-    # ------------------------------------
-    subparser = subparsers.add_parser(
-      'register',
-      help='<name> <privatekey> <addr> | register/claim a name')
-    subparser.add_argument(
-      'name', type=str,
-      help='the name that you want to register/claim')
-    subparser.add_argument(
-      'privatekey', type=str,
-      help='the private key used to preorder the name')
-    subparser.add_argument(
-      'addr', type=str,
-      help='the address that will own the name (given in the preorder)')
-
-    # ------------------------------------
-    subparser = subparsers.add_parser(
-      'register_tx',
-      help='<name> <privatekey> <addr> | Generate an unsigned transaction to register/claim a name')
-    subparser.add_argument(
-      'name', type=str,
-      help='the name that you want to register/claim')
-    subparser.add_argument(
-      'privatekey', type=str,
-      help='the private key used to preorder the name')
-    subparser.add_argument(
-      'addr', type=str,
-      help='the address that will own the name (given in the preorder)')
-
-    # ------------------------------------
-    subparser = subparsers.add_parser(
-      'register_subsidized',
-      help='<name> <public_key> <addr> <subsidy_key> | create an "anyone-can-pay" transaction to register/claim a name, subsidized by a separate key.  The client must sign the <public_key>\'s address inputs before broadcasting it.')
-    subparser.add_argument(
-      'name', type=str,
-      help='the name that you want to register/claim')
-    subparser.add_argument(
-      'public_key', type=str,
-      help='the private key used to preorder the name')
-    subparser.add_argument(
-      'addr', type=str,
-      help='the address that will own the name (given in the preorder)')
-    subparser.add_argument(
-      'subsidy_key', type=str,
-      help='the private key used to pay for this transaction')
-
-    # ------------------------------------
-    subparser = subparsers.add_parser(
-      'renew',
-      help='<name> <privatekey> | renew a name')
-    subparser.add_argument(
-      'name', type=str,
-      help='the name that you want to renew')
-    subparser.add_argument(
-      'privatekey', type=str,
-      help='the privatekey of the owner Bitcoin address')
-
-    # ------------------------------------
-    subparser = subparsers.add_parser(
-      'renew_tx',
-      help='<name> <privatekey> | create an unsigned transaction to renew a name')
-    subparser.add_argument(
-      'name', type=str,
-      help='the name that you want to renew')
-    subparser.add_argument(
-      'privatekey', type=str,
-      help='the privatekey of the owner Bitcoin address')
-
-    # ------------------------------------
-    subparser = subparsers.add_parser(
-      'renew_subsidized',
-      help='<name> <public_key> <subsidy_key> | create an "anyone-can-pay" transaction to renew a name, subsidized by a separate key.  The client must sign the <public_key>\'s address inputs before broadcasting it.')
-    subparser.add_argument(
-      'name', type=str,
-      help='the name that you want to renew')
-    subparser.add_argument(
-      'public_key', type=str,
-      help='the public key of the owner')
-    subparser.add_argument(
-      'subsidy_key', type=str,
-      help='the key to subsidize the transaction')
-
-    # ------------------------------------
-    subparser = subparsers.add_parser(
-      'revoke',
-      help='<name> <privatekey> | revoke a name and its data')
-    subparser.add_argument(
-      'name', type=str,
-      help='the name that you want to revoke')
-    subparser.add_argument(
-      'privatekey', type=str,
-      help='the privatekey of the owner Bitcoin address')
-
-    # ------------------------------------
-    subparser = subparsers.add_parser(
-      'revoke_tx',
-      help='<name> <privatekey> | generate an unsigned transaction to revoke a name and its data')
-    subparser.add_argument(
-      'name', type=str,
-      help='the name that you want to revoke')
-    subparser.add_argument(
-      'privatekey', type=str,
-      help='the privatekey of the owner Bitcoin address')
-
-    # ------------------------------------
-    subparser = subparsers.add_parser(
-      'revoke_subsidized',
-      help='<name> <public_key> <subsidy_key> | create an "anyone-can-pay" transaction to revoke a name and its data, subsidized by a separate key.  The client must sign the <public_key>\'s address inputs before broadcasting it.')
-    subparser.add_argument(
-      'name', type=str,
-      help='the name that you want to revoke')
-    subparser.add_argument(
-      'public_key', type=str,
-      help='the public key of the owner Bitcoin address')
-    subparser.add_argument(
-      'subsidy_key', type=str,
-      help='the key to subsidize the transaction')
-
-    # ------------------------------------
-    subparser = subparsers.add_parser(
-      'transfer',
-      help='<name> <address> <keepdata> <privatekey> | transfer a name')
-    subparser.add_argument(
-      'name', type=str,
-      help='the name that you want to register/claim')
-    subparser.add_argument(
-      'address', type=str,
-      help='the new owner Bitcoin address')
-    subparser.add_argument(
-      'keepdata', type=str,
-      help='whether or not the storage index should remain associated with the name [true|false]')
-    subparser.add_argument(
-      'privatekey', type=str,
-      help='the privatekey of the owner Bitcoin address')
-
-    # ------------------------------------
-    subparser = subparsers.add_parser(
-      'transfer_tx',
-      help='<name> <address> <keepdata> <privatekey> | create an unsigned transaction that will transfer a name')
-    subparser.add_argument(
-      'name', type=str,
-      help='the name that you want to register/claim')
-    subparser.add_argument(
-      'address', type=str,
-      help='the new owner Bitcoin address')
-    subparser.add_argument(
-      'keepdata', type=str,
-      help='whether or not the storage index should remain associated with the name [true|false]')
-    subparser.add_argument(
-      'privatekey', type=str,
-      help='the privatekey of the owner Bitcoin address')
-
-    # ------------------------------------
-    subparser = subparsers.add_parser(
-      'transfer_subsidized',
-      help='<name> <address> <keepdata> <public_key> <subsidy_key> | create an "anyone-can-pay" transaction that will transfer a name, subsidized by a separate key.  The client must sign the <public_key>\s address inputs before broadcasting it.')
-    subparser.add_argument(
-      'name', type=str,
-      help='the name that you want to register/claim')
-    subparser.add_argument(
-      'address', type=str,
-      help='the new owner Bitcoin address')
-    subparser.add_argument(
-      'keepdata', type=str,
-      help='whether or not the storage index should remain associated with the name [true|false]')
-    subparser.add_argument(
-      'public_key', type=str,
-      help='the public key of the owner Bitcoin address')
-    subparser.add_argument(
-      'subsidy_key', type=str,
-      help='the key to subsidize the transaction.')
-
-    # ------------------------------------
-    subparser = subparsers.add_parser(
-      'update',
-      help='<name> <record_json> <private_key> [txid] | update and store a name record')
-    subparser.add_argument(
-      'name', type=str,
-      help='the name that you want to update')
-    subparser.add_argument(
-      'record_json', type=str,
-      help='the JSON-encoded user record to associate with the name')
-    subparser.add_argument(
-      'privatekey', type=str,
-      help='the privatekey of the owner Bitcoin address')
-    subparser.add_argument(
-      'txid', type=str, nargs='?',
-      help='[OPTIONAL] the transaction ID of the previously-attempted, partially-successful update')
-
-    # ------------------------------------
-    subparser = subparsers.add_parser(
-      'update_tx',
-      help='<name> <record_json> <private_key> [txid] | generate an unsigned transaction to update and store a name record')
-    subparser.add_argument(
-      'name', type=str,
-      help='the name that you want to update')
-    subparser.add_argument(
-      'record_json', type=str,
-      help='the JSON-encoded user record to associate with the name')
-    subparser.add_argument(
-      'privatekey', type=str,
-      help='the privatekey of the owner Bitcoin address')
-    subparser.add_argument(
-      'txid', type=str, nargs='?',
-      help='[OPTIONAL] the transaction ID of the previously-attempted, partially-successful update')
-
-    # ------------------------------------
-    subparser = subparsers.add_parser(
-      'update_subsidized',
-      help='<name> <record_json> <public_key> <subsidy_key> [txid] | generate an "anyone-can-pay" transaction to update and store a name record, subsidized by a separate key.  The client will need to sign the <public_key>\'s address inputs before broadcasting it.')
-    subparser.add_argument(
-      'name', type=str,
-      help='the name that you want to update')
-    subparser.add_argument(
-      'record_json', type=str,
-      help='the JSON-encoded user record to associate with the name')
-    subparser.add_argument(
-      'public_key', type=str,
-      help='the public key of the owner Bitcoin address')
-    subparser.add_argument(
-      'subsidy_key', type=str,
-      help='the key to subsidize the transaction')
-    subparser.add_argument(
-      'txid', type=str, nargs='?',
-      help='[OPTIONAL] the transaction ID of the previously-attempted, partially-successful update')
-
-
-    # Print default help message, if no argument is given
-    if len(sys.argv) == 1:
-        parser.print_help()
-        sys.exit(1)
-
-    args, unknown_args = parser.parse_known_args()
-    result = {}
-
-    blockstore_server = args.blockstored_server
-    blockstore_port = args.blockstored_port
-
-    if blockstore_server is None:
-        blockstore_server = config.BLOCKSTORED_SERVER
-
-    if blockstore_port is None:
-        blockstore_port = config.BLOCKSTORED_PORT
-
-    proxy = client.session(conf=conf, server_host=blockstore_server, server_port=blockstore_port )
-
-    if args.action == 'getinfo':
-        result = client.getinfo()
-
-    elif args.action == 'ping':
-        result = client.ping()
-
-    elif args.action == 'preorder':
-
-        register_addr = None
-        if args.address is not None:
-            register_addr = str(args.address)
-
-        result = client.preorder(str(args.name), str(args.privatekey), register_addr=register_addr )
-
-    elif args.action == 'preorder_tx':
-
-        register_addr = None
-        if args.address is not None:
-            register_addr = str(args.address)
-
-        result = client.preorder(str(args.name), str(args.privatekey), register_addr=register_addr, tx_only=True )
-
-    elif args.action == 'preorder_subsidized':
-
-        result = client.preorder_subsidized( str(args.name), str(args.public_key), str(args.address), str(args.subsidy_key) )
-
-    elif args.action == 'register':
-        result = client.register(str(args.name), str(args.privatekey), str(args.addr))
-
-    elif args.action == 'register_tx':
-        result = client.register(str(args.name), str(args.privatekey), str(args.addr), tx_only=True )
-
-    elif args.action == 'register_subsidized':
-        result = client.register_subsidized(str(args.name), str(args.privatekey), str(args.addr), str(args.subsidy_key) )
-
-    elif args.action == 'update':
-
-        txid = None
-        if args.txid is not None:
-            txid = str(args.txid)
-
-        result = client.update(str(args.name),
-                               str(args.record_json),
-                               str(args.privatekey),
-                               txid=txid)
-
-
-    elif args.action == 'update_tx':
-
-        txid = None
-        if args.txid is not None:
-            txid = str(args.txid)
-
-        result = client.update(str(args.name),
-                               str(args.record_json),
-                               str(args.privatekey),
-                               txid=txid, tx_only=True)
-
-
-    elif args.action == 'update_subsidized':
-
-        txid = None
-        if args.txid is not None:
-            txid = str(args.txid)
-
-        result = client.update_subsidized(str(args.name),
-                                          str(args.record_json),
-                                          str(args.public_key),
-                                          str(args.subsidy_key),
-                                          txid=txid)
-
-    elif args.action == 'transfer':
-        keepdata = False
-        if args.keepdata.lower() not in ["true", "false"]:
-            print >> sys.stderr, "Pass 'true' or 'false' for keepdata"
-            sys.exit(1)
-
-        if args.keepdata.lower() == "true":
-            keepdata = True
-
-        result = client.transfer(str(args.name),
-                                 str(args.address),
-                                 keepdata,
-                                 str(args.privatekey))
-
-
-    elif args.action == 'transfer_tx':
-        keepdata = False
-        if args.keepdata.lower() not in ["true", "false"]:
-            print >> sys.stderr, "Pass 'true' or 'false' for keepdata"
-            sys.exit(1)
-
-        if args.keepdata.lower() == "true":
-            keepdata = True
-
-        result = client.transfer(str(args.name),
-                                 str(args.address),
-                                 keepdata,
-                                 str(args.privatekey),
-                                 tx_only=True)
-
-
-    elif args.action == 'transfer_subsidized':
-        keepdata = False
-        if args.keepdata.lower() not in ["true", "false"]:
-            print >> sys.stderr, "Pass 'true' or 'false' for keepdata"
-            sys.exit(1)
-
-        if args.keepdata.lower() == "true":
-            keepdata = True
-
-        result = client.transfer_subsidized(str(args.name),
-                                            str(args.address),
-                                            keepdata,
-                                            str(args.public_key),
-                                            str(args.subsidy_key))
-
-    elif args.action == 'renew':
-        result = client.renew(str(args.name), str(args.privatekey))
-
-    elif args.action == 'renew_tx':
-        result = client.renew(str(args.name), str(args.privatekey), tx_only=True)
-
-    elif args.action == 'renew_subsidized':
-        result = client.renew_subsidized(str(args.name), str(args.public_key), str(args.subsidy_key))
-
-    elif args.action == 'revoke':
-        result = client.revoke(str(args.name), str(args.privatekey))
-
-    elif args.action == 'revoke_tx':
-        result = client.revoke(str(args.name), str(args.privatekey), tx_only=True)
-
-    elif args.action == 'revoke_subsidized':
-        result = client.revoke_subsidized(str(args.name), str(args.public_key), str(args.subsidy_key))
-
-    elif args.action == 'name_import':
-        result = client.name_import(str(args.name), str(args.address), str(args.hash), str(args.privatekey))
-
-    elif args.action == 'namespace_preorder':
-
-        reveal_addr = None
-        if args.address is not None:
-            reveal_addr = str(args.address)
-
-        result = client.namespace_preorder(str(args.namespace_id),
-                                           str(args.privatekey),
-                                           reveal_addr=reveal_addr)
-
-
-    elif args.action == 'namespace_reveal':
-        bucket_exponents = args.bucket_exponents.split(',')
-        if len(bucket_exponents) != 16:
-            raise Exception("bucket_exponents must be a 16-value CSV of integers")
-
-        for i in xrange(0, len(bucket_exponents)):
-            try:
-                bucket_exponents[i] = int(bucket_exponents[i])
-            except:
-                raise Exception("bucket_exponents must contain integers in range [0, 16)")
-
-        lifetime = int(args.lifetime)
-        if lifetime < 0:
-            lifetime = 0xffffffff       # means "infinite" to blockstore
-
-        result = client.namespace_reveal(str(args.namespace_id),
-                                         str(args.addr),
-                                         lifetime,
-                                         int(args.coeff),
-                                         int(args.base),
-                                         bucket_exponents,
-                                         int(args.nonalpha_discount),
-                                         int(args.no_vowel_discount),
-                                         str(args.privatekey))
-
-    elif args.action == 'namespace_ready':
-        result = client.namespace_ready(str(args.namespace_id),
-                                        str(args.privatekey))
-
-    elif args.action == 'put_mutable':
-        result = client.put_mutable(str(args.name),
-                                    str(args.data_id),
-                                    str(args.data),
-                                    str(args.privatekey))
-
-    elif args.action == 'put_immutable':
-        result = client.put_immutable(str(args.name),
-                                      str(args.data),
-                                      str(args.privatekey),
-                                      conf=conf)
-
-    elif args.action == 'get_mutable':
-        result = client.get_mutable(str(args.name), str(args.data_id), conf=conf)
-
-    elif args.action == 'get_immutable':
-        result = client.get_immutable(str(args.name), str(args.hash))
-
-    elif args.action == 'delete_immutable':
-        result = client.delete_immutable(str(args.name), str(args.hash), str(args.privatekey))
-
-    elif args.action == 'delete_mutable':
-        result = client.delete_mutable(str(args.name), str(args.data_id), str(args.privatekey))
-
-    elif args.action == 'get_name_blockchain_record':
-        result = client.get_name_blockchain_record(str(args.name))
-        
-    elif args.action == 'get_namespace_blockchain_record':
-        result = client.get_namespace_blockchain_record(str(args.namespace_id))
-
-    elif args.action == 'lookup':
-        result = client.lookup( str(args.name) )
-
-    elif args.action == 'snv_lookup':
-        result = client.snv_lookup(str(args.name), str(args.block_id), str(args.trust_anchor) )
-
-    elif args.action == 'get_name_record':
-        result = client.get_name_record( str(args.name) )
-       
-    elif args.action == 'get_zone_file':
-        result = client.get_zone_file( str(args.name) )
-
-    elif args.action == 'get_name_cost':
-        result = client.get_name_cost(str(args.name))
-
-    elif args.action == 'get_names_owned_by_address':
-        result = client.get_names_owned_by_address(str(args.address))
-
-    elif args.action == 'get_namespace_cost':
-        result = client.get_namespace_cost(str(args.namespace_id))
-
-    elif args.action == 'get_all_names':
-        offset = None
-        count = None
-
-        if args.offset is not None:
-            offset = int(args.offset)
-
-        if args.count is not None:
-            count = int(args.count)
-
-        result = client.get_all_names( offset, count )
-
-    elif args.action == 'get_names_in_namespace':
-        offset = None
-        count = None
-
-        if args.offset is not None:
-            offset = int(args.offset)
-
-        if args.count is not None:
-            count = int(args.count)
-
-        result = client.get_names_in_namespace( str(args.namespace_id), offset, count )
-
-    elif args.action == 'get_consensus_at':
-        result = client.get_consensus_at( int(args.block_id) )
-
-    elif args.action == 'get_nameops_at':
-        result = client.get_nameops_at( int(args.block_id) )
-
-    print_result(result)
-=======
 from blockstore_client.blockstore_cli import run_cli
->>>>>>> f4971430
 
 if __name__ == '__main__':
 
