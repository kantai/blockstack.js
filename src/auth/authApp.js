'use strict'

import queryString from 'query-string'
import { decodeToken } from 'jsontokens'
<<<<<<< HEAD
import { verifyAuthResponse } from './index'
import protocolCheck from 'custom-protocol-detection-blockstack'
=======
import { verifyAuthResponse } from './authVerification'
import protocolCheck from 'custom-protocol-detection'
>>>>>>> fce4f06f
import { BLOCKSTACK_HANDLER } from '../utils'

const BLOCKSTACK_STORAGE_LABEL = "blockstack"
const DEFAULT_BLOCKSTACK_HOST = "https://blockstack.org/auth"

export function isUserSignedIn() {
  return window.localStorage.getItem(BLOCKSTACK_STORAGE_LABEL) ? true : false
}

export function redirectUserToSignIn(authRequest,
                                     blockstackIDHost=DEFAULT_BLOCKSTACK_HOST) {
  const protocolURI = BLOCKSTACK_HANDLER + ":" + authRequest
  const httpsURI = blockstackIDHost + "?authRequest=" + authRequest
  function successCallback() {
    console.log('protocol handler detected')
    // protocolCheck should open the link for us
  }

  function failCallback() {
    console.log('protocol handler not detected')
    window.location = httpsURI
  }

  function unsupportedBrowserCallback() { // Safari is unsupported by protocolCheck
    console.log('can not detect custom protocols on this browser')
    window.location = protocolURI
  }

  protocolCheck(protocolURI, failCallback, successCallback, unsupportedBrowserCallback)
}

export function getAuthResponseToken() {
  const queryDict = queryString.parse(location.search)
  return queryDict.authResponse ? queryDict.authResponse : null
}

export function isSignInPending() {
  return getAuthResponseToken() ? true : false
}

export function signUserIn(callbackFunction) {
  const authResponseToken = getAuthResponseToken()

  if (verifyAuthResponse(authResponseToken)) {
    const tokenPayload = decodeToken(authResponseToken).payload
    const userData = {
      username: tokenPayload.username,
      profile: tokenPayload.profile,
      appPrivateKey: tokenPayload.private_key,
      coreSessionToken: tokenPayload.core_token,
      authResponseToken: authResponseToken
    }
    window.localStorage.setItem(
      BLOCKSTACK_STORAGE_LABEL, JSON.stringify(userData))
    callbackFunction(true)
  } else {
    callbackFunction(false)
  }
}

export function loadUserData(callbackFunction) {
  const userData = JSON.parse(window.localStorage.getItem(BLOCKSTACK_STORAGE_LABEL))
  callbackFunction(userData)
}

export function signUserOut(redirectURL) {
  window.localStorage.removeItem(BLOCKSTACK_STORAGE_LABEL)
  window.location = redirectURL
}<|MERGE_RESOLUTION|>--- conflicted
+++ resolved
@@ -2,13 +2,8 @@
 
 import queryString from 'query-string'
 import { decodeToken } from 'jsontokens'
-<<<<<<< HEAD
 import { verifyAuthResponse } from './index'
 import protocolCheck from 'custom-protocol-detection-blockstack'
-=======
-import { verifyAuthResponse } from './authVerification'
-import protocolCheck from 'custom-protocol-detection'
->>>>>>> fce4f06f
 import { BLOCKSTACK_HANDLER } from '../utils'
 
 const BLOCKSTACK_STORAGE_LABEL = "blockstack"
@@ -59,7 +54,7 @@
       profile: tokenPayload.profile,
       appPrivateKey: tokenPayload.private_key,
       coreSessionToken: tokenPayload.core_token,
-      authResponseToken: authResponseToken
+      authResponseToken
     }
     window.localStorage.setItem(
       BLOCKSTACK_STORAGE_LABEL, JSON.stringify(userData))
