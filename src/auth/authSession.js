--- conflicted
+++ resolved
@@ -94,13 +94,8 @@
  *
  * Returns a Promise that resolves to a Core session token.
  */
-<<<<<<< HEAD
-export function getCoreSession(coreHost, corePort, apiPassword, appPrivateKey, authRequest,
-                               userBlockchainId = null) {
-=======
 export function getCoreSession(coreHost, corePort, apiPassword, appPrivateKey,
                                blockchainId, authRequest = null) {
->>>>>>> 401be487
   if (!authRequest) {
     return Promise.reject('No authRequest provided')
   }
